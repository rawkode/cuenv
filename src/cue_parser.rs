--- conflicted
+++ resolved
@@ -611,18 +611,11 @@
         );
 
         let deploy_cmd = &result.commands["deploy"];
-<<<<<<< HEAD
-        let deploy_caps = deploy_cmd.capabilities.as_ref().unwrap();
-        assert_eq!(deploy_caps.len(), 2);
-        assert!(deploy_caps.contains(&"aws".to_string()));
-        assert!(deploy_caps.contains(&"docker".to_string()));
-=======
         let mut expected_caps = vec!["aws".to_string(), "docker".to_string()];
         let mut actual_caps = deploy_cmd.capabilities.as_ref().unwrap().clone();
         expected_caps.sort();
         actual_caps.sort();
         assert_eq!(actual_caps, expected_caps);
->>>>>>> 81a013c7
 
         let test_cmd = &result.commands["test"];
         assert_eq!(
