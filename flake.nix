--- conflicted
+++ resolved
@@ -227,11 +227,7 @@
             cargoVendor = pkgs.rustPlatform.fetchCargoVendor {
               src = ./.;
               name = "cuenv-cargo-vendor";
-<<<<<<< HEAD
-              hash = "sha256-MECnH12uaowCjK3wJteddq0q5FoDsubKCaoUOBbAEvU=";
-=======
               hash = "sha256-2hTkBfaIDQi9xLfuaWJ0LPJaClokGC3SMKPXW21xf1k=";
->>>>>>> 10d94812
             };
 
             # Common preBuild steps for checks
